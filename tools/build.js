--- conflicted
+++ resolved
@@ -1,11 +1,7 @@
 import fs from "fs";
 import {execSync} from "child_process";
 
-<<<<<<< HEAD
-let id = "481959";  // Current best rule set
-=======
 let id = "482769";  // Current best rule set
->>>>>>> 3018ed1b
 
 function rmdir(path) {
   try { var files = fs.readdirSync(path); }
